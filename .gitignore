--- conflicted
+++ resolved
@@ -11,9 +11,5 @@
 
 claude-env/*
 .gitignore
-<<<<<<< HEAD
-front/node_modules
-=======
 data/*
-.env
->>>>>>> 04d82070
+.env